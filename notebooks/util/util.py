import copy
import logging

import numpy as np
import pandas as pd
import pandas.testing as pdt
import tensorflow as tf
from matplotlib import pyplot as plt
from matplotlib.ticker import FuncFormatter
from pandas._typing import InterpolateOptions
from sklearn.metrics import precision_score, recall_score, f1_score

# Configuration
data_folder = '../resources/dataset'
anomaly_color = 'sandybrown'
prediction_color = 'yellowgreen'
training_color = 'yellowgreen'
validation_color = 'gold'
test_color = 'coral'
figsize = (9, 3)
best_imputation_method = 'linear'
best_window_length = 10
best_aggregation_length = 50
best_detrending_window_length = 4 * 60  # 4 hours


def load_dataset(filename):
    """
    Load the dataset from a CSV file.

    Parameters:
        filename (str): The name of the CSV file.

    Returns:
        pd.DataFrame: The loaded dataset.
    """

    # Load the input data
    data_path = f'{data_folder}/{filename}'
    raw_data = pd.read_csv(data_path)
    raw_data['Time'] = pd.to_datetime(raw_data['Time'])
    raw_data.set_index('Time', inplace=True)

    # The index was stored as an unnamed column
    return raw_data.drop(columns=["Unnamed: 0"])


<<<<<<< HEAD
def split_xy(df):
    """
    Split the dataset into features and labels.

    Parameters:
        df (pd.DataFrame): The DataFrame to split.

    Returns:
        Tuple[pd.DataFrame, pd.Series]: The split dataset.
    """
    return df.drop(columns=["Event"]), df['Event']


def load_dataset_xy(filename, preprocess=None):
    """
    Load the dataset from a CSV file.

    Parameters:
        filename (str): The name of the CSV file.
        preprocess (list): A list of preprocessing functions to apply to the dataset.

    Returns:
        Tuple[pd.DataFrame, pd.Series]: The loaded dataset split into features and labels.
    """
    if preprocess is None:
        preprocess = [impute_missing_values, apply_detrending]

    # Load the input data
    raw_data = load_dataset(filename)

    # Apply preprocessing functions
    for func in preprocess:
        raw_data = func(raw_data)

    return split_xy(raw_data)


def find_best_segment_in_series(series, max_missing):
=======
def find_longest_segment_max_trues(series, max_true_count):
>>>>>>> 617779c9
    """
    Find the longest segment in a Series with at most `max_true_count` missing values.

    Parameters:
        series (pd.Series): The input series with potential missing values.
        max_true_count (int): Maximum allowed missing values in a segment.

    Returns:
        tuple: (start_index, end_index) of the best segment.
    """
    # Given an array M if the indices of the missing values
    # Extending any segment up to the the next missing value adds exactly one missing value.
    # Therefore, for any index `i`, any segment `series[M[i]:M[i+max_true_count]] contains `max_true_count` missing values.
    # As such, we look for the longest such segment.
    indices_of_missing_values = np.array(
        [-1, *np.asarray(series).nonzero()[0], len(series)])
    # The number must not be larger than the total number of Nas
    max_true_count = min(max_true_count, len(indices_of_missing_values) - 2)
    segment_lengths_plus_1 = indices_of_missing_values[max_true_count +
                                                       1:] - indices_of_missing_values[:-max_true_count-1]
    location_where_we_find_the_index_where_the_segment_starts = segment_lengths_plus_1.argmax()
    bounds_as_array = [1, -1] + indices_of_missing_values[np.array(
        [0, max_true_count+1]) + location_where_we_find_the_index_where_the_segment_starts]
    return tuple(map(int, bounds_as_array))


def find_best_segment_in_series(series, max_missing):
    return find_longest_segment_max_trues(series.isna(), max_missing)


def calculate_true_series(series):
    # Find the indices where segments of True start and end
    logging.debug(series)
    padded_array = np.pad(series, (1, 1), constant_values=False)
    diff = np.diff(padded_array.astype(int))
    starts = (diff == 1).nonzero()[0]
    ends = (diff == -1).nonzero()[0]

    # Calculate lengths of segments
    return np.column_stack((starts, ends - starts))


def calculate_na_series(series):
    """
    Count continuous segments of True values for all lengths in a boolean array.

    Parameters:
        series (pd.Series): A 1D boolean array.

    Returns:
        dict: A dictionary where keys are segment lengths and values are counts.
    """
    return calculate_true_series(series.isna())


def test_count_non_nan_segments():
    # Define test cases as a list of (input, expected_output) tuples
    test_cases = [
        # Format: (Input Series, Expected Output (zipped starts and lengths))
        # Case 1: Single segment of NAs
        (pd.Series([1, None, None, None, 2]), np.array([(1, 3)])),
        # Case 2: Multiple segments of NAs
        (pd.Series([1, None, None, 2, None, None, None, 3, None]),
         np.array([(1, 2), (4, 3), (8, 1)])),
        # Case 3: No NAs
        (pd.Series([1, 2, 3]), np.array([])),
        # Case 4: Entire Series is NAs
        (pd.Series([None, None, None, None]), np.array([(0, 4)])),
        # Case 5: Alternating values
        (pd.Series([None, 1, None, 2, None]),
         np.array([(0, 1), (2, 1), (4, 1)])),
        # Case 6: Empty array
        (pd.Series([]), np.array([])),
        # Case 7: Mixed edge case
        (pd.Series([None, None, 1, None, 2, 3, None, None, None]),
         np.array([(0, 2), (3, 1), (6, 3)])),
    ]

    # Iterate through test cases
    for i, (array, expected) in enumerate(test_cases):
        result = calculate_na_series(array)  # Treat non-NaN values as True
        # I don't want to fiddle with the types so just convert them as strings
        assert str(result) == str(expected), f"Test case {
            i + 1} failed: Expected {expected}, got {result}"


def test_find_best_segment_in_series():
    data = pd.Series([1, None, 2, 3, 4, None, None, 5,
                     6, 7, 8, None, 9, 10, None, 11, 12])
    ndata = [
        [3,      np.nan, np.nan],
        [np.nan, 4,      np.nan],
        [2,      1,      3],
        [2,      1,      3],
        [5,      6,      np.nan]
    ]
    ndata = pd.DataFrame(ndata)

    start, end = find_best_segment_in_series(data, 1)
    print(f"Best segment: {start} to {end}")
    assert (start, end) == (7, 13)

    start, end = find_best_segment_in_series(data, 2)
    print(f"Best segment: {start} to {end}")
    assert (start, end) == (7, 16)

    start, end = find_best_segment_in_series(pd.Series([1, 2, 3, 4]), 1)
    print(f"Best segment: {start} to {end}")
    assert (start, end) == (0, 3)

    start, end = find_best_segment_in_series(ndata, 3)
    print(f"Best segment: {start} to {end}")
    assert (start, end) == (1, 4)


def simulate_missing_values(orig_segment, na_proportion, anomaly_distribution_mean, anomaly_distribution_std, anomaly_distribution_overall_percentage):
    segment = orig_segment.copy() if isinstance(
        orig_segment, pd.DataFrame) else orig_segment.to_frame()
    drop_count = round(len(segment) * na_proportion)

    # Introduce missing values at random positions
    mv_idx = np.random.choice(np.arange(1, len(segment) - 1),
                              size=drop_count, replace=False)
    mv_columns = np.random.randint(len(segment.columns), size=drop_count)
    segment_mv = segment.copy()
    for column_idx in range(len(segment.columns)):
        correct_column_mask = mv_columns == column_idx
        segment_mv.iloc[mv_idx[correct_column_mask], column_idx] = np.nan

    # Delete blocks of values to simulate anomalies
    # Per deletion, there are going to be approx. anomaly_distribution_mean values deleted
    delete_anomaly_count = round(len(
        segment) * anomaly_distribution_overall_percentage / anomaly_distribution_mean * 15)
    delete_lengths = np.random.normal(loc=anomaly_distribution_mean,
                                      scale=anomaly_distribution_std,
                                      size=delete_anomaly_count)
    starts = np.random.randint(1, len(segment), size=delete_anomaly_count)
    ends = np.minimum(
        starts + np.round(delete_lengths).astype(int), len(segment) - 2)
    for start, end in zip(starts, ends):
        segment_mv.iloc[start:end] = np.nan

    return segment_mv if isinstance(orig_segment, pd.DataFrame) else segment_mv[segment_mv.columns[0]]


def plot_multiple_autocorrelations(columns, max_lag=None, figsize=(10, 6), ylim=None):
    """
    Plots multiple autocorrelation plots in a single figure.

    Parameters:
        columns (list of pd.Series): A list of pandas Series to plot autocorrelation for.
        max_lag (int, optional): Maximum lag to plot (customizes x-axis limits). If None, no limit is applied.
        figsize (tuple): Figure size.
        ylim (tuple): Y-axis limits.
    """
    # Calculate time delta between consecutive index entries
    delta = columns[0].index[1] - columns[0].index[0]
    logging.debug(f"Delta: {delta} (type: {type(delta)})")

    # Open a new figure and clear existing ones
    plt.close('all')
    plt.figure(figsize=figsize)

    # Plot autocorrelation for each column
    for column in columns:
        pd.plotting.autocorrelation_plot(column, label=column.name)

    # Define a formatter for the x-axis based on the starting time and delta
    formatter = FuncFormatter(lambda x, pos: (
        columns[0].index[0] + x * delta).strftime('%m-%d %H:%M'))
    plt.gca().xaxis.set_major_formatter(formatter)
    from matplotlib.ticker import MaxNLocator
    plt.gca().xaxis.set_major_locator(MaxNLocator(nbins=20))

    # If max_lag is provided, set the x-axis limits accordingly
    if max_lag is not None:
        plt.xlim(0, max_lag)

    if ylim is not None:
        plt.ylim(*ylim)

    plt.xticks(rotation=45)
    plt.grid(':')
    plt.legend()  # Add a legend to distinguish between columns
    plt.tight_layout()
    plt.show()


def plot_series(data, labels=None,
                windows=None,
                predictions=None,
                highlights=None,
                val_start=None,
                test_start=None,
                threshold=None,
                figsize=figsize,
                xlabel=None,
                ylabel=None):
    # Open a new figure
    plt.close('all')
    plt.figure(figsize=figsize)
    # Plot data
    plt.plot(data.index, data.values, zorder=0)
    # Rotated x ticks
    plt.xticks(rotation=45)
    # Plot labels
    if labels is not None:
        plt.scatter(labels.values, data.loc[labels],
                    color=anomaly_color, zorder=2)
    # Plot windows
    if windows is not None:
        for _, wdw in windows.iterrows():
            plt.axvspan(wdw['begin'], wdw['end'],
                        color=anomaly_color, alpha=0.3, zorder=1)

    # Plot training data
    if val_start is not None:
        plt.axvspan(data.index[0], val_start,
                    color=training_color, alpha=0.1, zorder=-1)
    if val_start is None and test_start is not None:
        plt.axvspan(data.index[0], test_start,
                    color=training_color, alpha=0.1, zorder=-1)
    if val_start is not None:
        plt.axvspan(val_start, test_start,
                    color=validation_color, alpha=0.1, zorder=-1)
    if test_start is not None:
        plt.axvspan(test_start, data.index[-1],
                    color=test_color, alpha=0.3, zorder=0)
    # Predictions
    if predictions is not None:
        plt.scatter(predictions.values, data.loc[predictions],
                    color=prediction_color, alpha=.4, zorder=3)
    # Plot threshold
    if threshold is not None:
        plt.plot([data.index[0], data.index[-1]], [threshold,
                                                   threshold], linestyle=':', color='tab:red')
    plt.xlabel(xlabel)
    plt.ylabel(ylabel)
    plt.grid(':')
    plt.tight_layout()


def impute_missing_values(df: pd.DataFrame, method: InterpolateOptions = best_imputation_method):
    """
    Impute missing values in a pandas DataFrame using the specified method.

    Parameters:
        df (pd.DataFrame): The DataFrame to impute.
        method (InterpolateOptions): The imputation method to use. Default is 'linear'.

    Returns:
        pd.DataFrame: The imputed DataFrame.
    """
    # Check if the method is valid
    if method not in ['linear', 'polynomial', 'spline', 'nearest']:
        raise ValueError(f"Invalid imputation method: {method}")

    return df.interpolate(method='linear', axis=0)


def sliding_window(data, wlen):
    # If data is a Series, convert to DataFrame for uniformity.
    if isinstance(data, pd.Series):
        data = data.to_frame()

    m = data.shape[0]
    # Collect slices corresponding to each offset in the window.
    windows = [data.iloc[i: m - wlen + i + 1].values for i in range(wlen)]

    # Horizontally stack to flatten the window slices.
    wdata = np.hstack(windows)

    # The new index corresponds to the end of each window.
    new_index = data.index[wlen - 1:]
    # New columns: flattened dimensions (wlen * original number of columns).
    num_features = data.shape[1]
    new_columns = range(wlen * num_features)

    return pd.DataFrame(wdata, index=new_index, columns=new_columns)


def test_sliding_window():
    df = pd.DataFrame({
        "Column1": [1, 2, 3, 4],
        "Column2": [-1, -2, -3, -4]
    })
    winds = sliding_window(df, 2)
    expected_df = pd.DataFrame({
        0: [1, 2, 3],
        1: [-1, -2, -3],
        2: [2, 3, 4],
        3: [-2, -3, -4]
    }, index=[1, 2, 3])
    pdt.assert_frame_equal(winds, expected_df)


def apply_sliding_window_and_aggregate(df: pd.DataFrame, window_length: int = best_window_length, aggregation_length: int = best_aggregation_length):
    """
    Apply a sliding window and aggregate the data.

    Parameters:
        df (pd.DataFrame): The input DataFrame.
        window_length (int, optional): The length of the sliding window. Default is the best window length.
        aggregation_length (int, optional): The length of the aggregation window. Default is the best aggregation length.

    Returns:
        pd.DataFrame: The aggregated DataFrame.
    """
    # Get the feature columns
    features = get_feature_columns(df)

    # Apply a sliding window
    windows = sliding_window(df[features], window_length)

    # Aggregate the windows
    aggregates = df[features].rolling(
        window=aggregation_length, min_periods=1).agg(['mean', 'var'])

    # Flatten the multi-level columns
    aggregates.columns = [f'{col}_{func}' for col, func in aggregates.columns]

    # Aggregate the 'Event' column: if any event occurs in the window, mark the window as anomalous.
    agg_event = df['Event'].rolling(window=window_length, min_periods=1).max()

    # Align the aggregated event labels with the aggregated features.
    df_agg = pd.concat([windows, aggregates.iloc[window_length-1:]], axis=1)
    df_agg.columns = [f'{col[0]}_{col[1]}' if isinstance(col, tuple) else f'window_{
        col}' for col in df_agg.columns]

    # Drop the rows with missing values (this is just the first row, as it doesn't contain a value for the variance)
    df_agg = df_agg.dropna()

    # Add the event column
    df_agg['Event'] = agg_event

    return df_agg


def get_feature_columns(df: pd.DataFrame):
    """
    Get the feature columns from a DataFrame.

    Parameters:
        df (pd.DataFrame): The DataFrame to get the feature columns from.

    Returns:
        list[str]: The list of feature columns.
    """
    return [col for col in df.columns if col != 'Event']


def remove_anomalies(df: pd.DataFrame):
    cp = df.copy()
    cp.drop("Event", axis=1, inplace=True)
    cp.iloc[df.Event] = np.nan
    return cp


def get_predictions_from_log_likelihood(log_likelihood, percentile):
    """
    Get the predictions from a log likelihood.

    Parameters:
        log_likelihood (float): The log likelihood of the model.
        percentile (float): The percentile to compute the performance for.

    Returns:
        Tuple[np.ndarray, float]: A tuple containing the predictions and the threshold.
    """
    # Compute threshold for this percentile.
    threshold = np.percentile(log_likelihood, percentile)

    # Get anomaly predictions based on this threshold.
    y_pred = log_likelihood < threshold

    return y_pred, threshold


def compute_model_performance(y_pred, y_true):
    """
    Compute the performance of a model.

    Parameters:
        y_pred (np.ndarray): The predictions of the model.
        y_true (np.ndarray): The true labels of the model.

    Returns:
        Tuple[float, float, float]: A tuple containing the F1 score, precision, and recall of the model.
    """

    # Evaluate against true labels.
    f1 = f1_score(y_true, y_pred)
    precision = precision_score(y_true, y_pred)
    recall = recall_score(y_true, y_pred)

    return f1, precision, recall


def apply_detrending(df: pd.DataFrame, window_size: int = best_detrending_window_length):
    """
    Apply a moving average detrending to the DataFrame.

    Parameters:
        df (pd.DataFrame): The DataFrame to detrend.
        window_size (int, optional): The size of the moving window. Default is 2 hours.

    Returns:
        pd.DataFrame: The detrended DataFrame.
    """
    # Get the feature columns
    feature_columns = get_feature_columns(df)

    # Subtract the moving average from each column
    detrended_df = df[feature_columns] - df[feature_columns].rolling(window=window_size, min_periods=1, center=True).mean()
    if 'Event' in df.columns:
        detrended_df['Event'] = df['Event']
    # Drop NaNs resulting from rolling operations.
    detrended_df = detrended_df.dropna()

    return detrended_df


def build_nn_model(input_shape, output_shape, hidden, with_dropout=True, output_activation='linear'):
    """
    Build a neural network model with the specified architecture. It includes a dense layer for each hidden layer size, and an optional dropout layer.

    Parameters:
        input_shape (int|tuple[int]): The number of input features.
        output_shape (int): The number of output features.
        hidden (list): A list of hidden layer sizes.
        with_dropout (bool): Whether to include dropout layers in the model.
        output_activation (str): The activation function for the output layer.

    Returns:
    tf.keras.Model: The built neural network model.
    """
    model_in = tf.keras.Input(shape=input_shape, dtype='float32')
    x = model_in

    for h in hidden:
        x = tf.keras.layers.Dense(h, activation='relu')(x)
        if with_dropout:
            x = tf.keras.layers.Dropout(0.2)(x)

    model_out = tf.keras.layers.Dense(output_shape, activation=output_activation)(x)
    model = tf.keras.Model(model_in, model_out)

    return model


def train_nn_model(model, X, y, loss, learning_rate=1e-4, verbose=0, patience=10, validation_split=0.0, validation_data=None, metrics=None, **fit_params):
    """
    Train a neural network model using the specified loss function and hyperparameters.

    Parameters:
        model (tf.keras.Model): The neural network model to train.
        X (np.ndarray): The input data.
        y (np.ndarray): The target data.
        loss (str): The loss function to use.
        learning_rate (float): The learning rate to use.
        verbose (int): The verbosity level.
        patience (int): The number of epochs to wait before early stopping.
        validation_split (float): The proportion of the data to use for validation.
        validation_data (tuple): The validation data to use.
        metrics (list): A list of metrics to track during training.
        **fit_params: Additional keyword arguments to pass to the model.fit() method.

    Returns:
        keras.callbacks.History: The history object from the model.fit() method.
    """
    # Compile the model
    model.compile(optimizer=tf.keras.optimizers.Adam(learning_rate=learning_rate), loss=loss, metrics=metrics)

    # Build the early stop callback
    cb = []

    if validation_split > 0:
        cb += [tf.keras.callbacks.EarlyStopping(patience=patience, restore_best_weights=True)]

    # Train the model
    history = model.fit(X, y, callbacks=cb, validation_split=validation_split, validation_data=validation_data, verbose=verbose, **fit_params)

    return history


def plot_training_history(history=None, figsize=None, print_final_scores=True):
    """
    Plot the training history of a Keras model.

    Parameters:
        history (keras.callbacks.History): The history object from the model.fit() method.
        figsize (Tuple[float, float]): The size of the figure to plot.
        print_final_scores (bool): Whether to print the final scores.
    """
    plt.figure(figsize=figsize)
    for metric in history.history.keys():
        plt.plot(history.history[metric], label=metric)

    if len(history.history.keys()) > 0:
        plt.legend()

    plt.xlabel('epochs')
    plt.grid(linestyle=':')
    plt.tight_layout()
    plt.show()
    if print_final_scores:
        s = []
        for metric in history.history.keys():
            value = history.history[metric][-1]
            s.append(f'{metric}: {value:.4f}')

        print(f'Final scores: {", ".join(s)}')


def pick_history_keys(history, keys_to_keep):
    """
    Returns a copy of the Keras History object that only contains the specified keys.

    Parameters:
        history (keras.callbacks.History): The original Keras History object from model.fit.
        keys_to_keep (list): A list of metric names (keys) to keep in the history.

    Returns:
        keras.callbacks.History: A new History object with a filtered history dictionary.
    """
    # Create a deep copy of the original history to avoid modifying it
    new_history = copy.deepcopy(history)

    # Filter the history dictionary to keep only the desired keys
    new_history.history = {key: value for key, value in new_history.history.items() if key in keys_to_keep}

    return new_history


def highlight_contamination(df):
    """
    Highlights the contamination periods in the current figure.

    Parameters:
        df (pd.DataFrame): The DataFrame to highlight.
    """
    # If the 'Event' column exists, add red vertical spans for contamination periods.
    if 'Event' in df.columns:
        # Reset index to use row positions for grouping contiguous events,
        # while retaining the original datetime values in the 'index' column.
        df_reset = df.reset_index()
        # Identify positions where contamination occurred
        event_positions = df_reset.index[df_reset['Event'] == True]

        if not event_positions.empty:
            # Initialize the start and end positions of the current contiguous group
            group_start = event_positions[0]
            group_end = event_positions[0]

            # Iterate over subsequent event positions to group contiguous events
            for pos in event_positions[1:]:
                # If the current position is exactly one more than the last (i.e. contiguous row)
                if pos == group_end + 1:
                    group_end = pos
                else:
                    # Draw the vertical span for the current group
                    start_time = df_reset.loc[group_start, 'Time']
                    end_time = df_reset.loc[group_end, 'Time']
                    plt.axvspan(start_time, end_time, color='red', alpha=0.2)

                    # Start a new group
                    group_start = pos
                    group_end = pos

            # Draw the final group
            start_time = df_reset.loc[group_start, 'Time']
            end_time = df_reset.loc[group_end, 'Time']
            plt.axvspan(start_time, end_time, color='red', alpha=0.2)


def bold(text):
    return f"\033[1m{text}\033[0m"<|MERGE_RESOLUTION|>--- conflicted
+++ resolved
@@ -45,7 +45,6 @@
     return raw_data.drop(columns=["Unnamed: 0"])
 
 
-<<<<<<< HEAD
 def split_xy(df):
     """
     Split the dataset into features and labels.
@@ -83,10 +82,7 @@
     return split_xy(raw_data)
 
 
-def find_best_segment_in_series(series, max_missing):
-=======
 def find_longest_segment_max_trues(series, max_true_count):
->>>>>>> 617779c9
     """
     Find the longest segment in a Series with at most `max_true_count` missing values.
 
@@ -119,7 +115,6 @@
 
 def calculate_true_series(series):
     # Find the indices where segments of True start and end
-    logging.debug(series)
     padded_array = np.pad(series, (1, 1), constant_values=False)
     diff = np.diff(padded_array.astype(int))
     starts = (diff == 1).nonzero()[0]
